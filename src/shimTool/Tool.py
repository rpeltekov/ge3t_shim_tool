--- conflicted
+++ resolved
@@ -402,11 +402,7 @@
 
     def computeBasisB0maps(self):
         # assumes that you have just gotten background by queueBasisPairScan
-<<<<<<< HEAD
-        self.rawShimBasisB0maps = compute_b0maps(self.shimInstance.numLoops, self.localExamRootDir)
-=======
         self.rawBasisB0maps = compute_b0maps(2*self.shimInstance.numLoops + 3, self.localExamRootDir)
->>>>>>> 25d6423f
 
     def computeShimCurrents(self):
         """
@@ -414,12 +410,8 @@
         Save the generated expected B0 map to the expectedB0map array
         """
         # run whenever both backgroundB0Map and basisB0maps are computed or if one new one is obtained
-<<<<<<< HEAD
-        self.shimBasisB0maps = subtractBackground(self.backgroundB0Map, self.rawShimBasisB0maps)
-=======
         self.basisB0maps = subtractBackground(self.backgroundB0Map, self.rawBasisB0maps[:3])
         self.basisB0maps += subtractPlusMinus(self.rawBasisB0maps[3::2], self.rawBasisB0maps[4::2])
->>>>>>> 25d6423f
         self.computeMask()
 
         bases = self.shimBasisB0maps + self.gradientBasisB0Maps
@@ -939,11 +931,7 @@
         self.shimInstance.shimZero()  # NOTE: Hopefully this zeros quicker that the scans get set up...
         self.rawShimBasisB0maps = None
         self.exsiInstance.images_ready_event.clear()
-<<<<<<< HEAD
-        num_scans = (self.shimInstance.numLoops) * 2
-=======
         num_scans = (2*self.shimInstance.numLoops + 3) * 2
->>>>>>> 25d6423f
         if self.countScansCompleted(num_scans):
             self.log("DEBUG: just finished all the calibration scans")
             self.computeBasisB0maps()
